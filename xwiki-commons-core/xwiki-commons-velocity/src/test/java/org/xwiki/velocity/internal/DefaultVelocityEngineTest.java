--- conflicted
+++ resolved
@@ -43,10 +43,6 @@
 import org.xwiki.velocity.VelocityConfiguration;
 import org.xwiki.velocity.XWikiVelocityContext;
 import org.xwiki.velocity.XWikiVelocityException;
-<<<<<<< HEAD
-=======
-import org.xwiki.velocity.introspection.DeprecatedCheckUberspector;
->>>>>>> cb64eb4a
 import org.xwiki.velocity.introspection.SecureUberspector;
 
 import static org.junit.jupiter.api.Assertions.assertEquals;
@@ -77,13 +73,8 @@
     void setUp() throws Exception
     {
         Properties properties = new Properties();
-<<<<<<< HEAD
         properties.put("runtime.introspector.uberspect",
             SecureUberspector.class.getName() + "," + DeprecatedCheckUberspector.class.getName());
-=======
-        properties.put("runtime.introspector.uberspect", StringUtils.join(
-            new String[] { SecureUberspector.class.getName(), DeprecatedCheckUberspector.class.getName() }, ','));
->>>>>>> cb64eb4a
         properties.put("directive.set.null.allowed", Boolean.TRUE.toString());
         properties.put("velocimacro.permissions.allow.inline.local.scope", Boolean.TRUE.toString());
 
