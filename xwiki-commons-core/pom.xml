--- conflicted
+++ resolved
@@ -116,14 +116,11 @@
             <exclude>**/internal/**</exclude>
             <exclude>**/test/**</exclude>
             <!-- Remove the following excludes after we release the current version as final -->
-<<<<<<< HEAD
-            <exclude>org/xwiki/environment/EnvironmentConfiguration</exclude>
-=======
+            <exclude>org/xwiki/environment/EnvironmentConfiguration</exclude> <!-- Should have been internal. -->
             <exclude>org/xwiki/job/Job</exclude> <!-- New methods -->
             <exclude>org/xwiki/job/event/status/JobStatus</exclude> <!-- New methods -->
             <exclude>org/xwiki/job/AbstractJob</exclude> <!-- Still compatible with extends -->
             <exclude>org/xwiki/extension/job/plan/ExtensionPlan</exclude> <!-- Return an extended type -->
->>>>>>> 83f3cac0
           </excludes>
         </configuration>
       </plugin>
