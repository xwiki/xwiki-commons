<?xml version="1.0" encoding="UTF-8"?>

<!--
 * See the NOTICE file distributed with this work for additional
 * information regarding copyright ownership.
 *
 * This is free software; you can redistribute it and/or modify it
 * under the terms of the GNU Lesser General Public License as
 * published by the Free Software Foundation; either version 2.1 of
 * the License, or (at your option) any later version.
 *
 * This software is distributed in the hope that it will be useful,
 * but WITHOUT ANY WARRANTY; without even the implied warranty of
 * MERCHANTABILITY or FITNESS FOR A PARTICULAR PURPOSE. See the GNU
 * Lesser General Public License for more details.
 *
 * You should have received a copy of the GNU Lesser General Public
 * License along with this software; if not, write to the Free
 * Software Foundation, Inc., 51 Franklin St, Fifth Floor, Boston, MA
 * 02110-1301 USA, or see the FSF site: http://www.fsf.org.
-->

<schema xmlns="http://www.w3.org/2001/XMLSchema" targetNamespace="http://www.xwiki.org/extension"
  xmlns:extension="http://www.xwiki.org/extension" xmlns:xwiki="http://www.xwiki.org" elementFormDefault="qualified">

  <complexType name="Link">
    <attribute name="href" type="string"></attribute>
    <attribute name="rel" type="string"></attribute>
    <attribute name="type" type="string"></attribute>
    <attribute name="hrefLang" type="string"></attribute>
  </complexType>

  <complexType name="LinkCollection">
    <sequence>
      <element name="link" type="extension:Link" minOccurs="0" maxOccurs="unbounded"></element>
    </sequence>
  </complexType>

  <complexType name="Extension">
    <complexContent>
      <extension base="extension:AbstractExtension">
      </extension>
    </complexContent>
  </complexType>

  <complexType name="ExtensionDependency">
    <sequence>
      <element name="id" type="string" maxOccurs="1" minOccurs="1"></element>
      <element name="constraint" type="string" maxOccurs="1"
        minOccurs="1">
      </element>
      <element name="repositories" type="extension:ExtensionRepository" minOccurs="0" maxOccurs="unbounded"></element>
    </sequence>
  </complexType>

  <element name="extension" type="extension:Extension"></element>

  <complexType name="ExtensionVersion">
    <complexContent>
      <extension base="extension:AbstractExtension">
        <sequence>
          <element name="version" type="string"></element>
          <element name="dependencies"
            type="extension:ExtensionDependency" minOccurs="0"
            maxOccurs="unbounded">
          </element>
          <element name="repositories" type="extension:ExtensionRepository" minOccurs="0" maxOccurs="unbounded"></element>
        </sequence>
      </extension>
    </complexContent>
  </complexType>


  <element name="extensionVersion" type="extension:ExtensionVersion"></element>


  <complexType name="ExtensionSummary">
    <complexContent>
      <extension base="extension:LinkCollection">
        <sequence>
          <element name="id" type="string"></element>
          <element name="name" type="string"></element>
          <element name="type" type="string"></element>
        </sequence>
      </extension>
    </complexContent>
  </complexType>


  <complexType name="ExtensionVersionSummary">
    <complexContent>
      <extension base="extension:ExtensionSummary">
        <sequence>
          <element name="version" type="string"></element>
        </sequence>
      </extension>
    </complexContent>
  </complexType>

  <element name="extensions">
    <complexType>
      <complexContent>
        <extension base="extension:LinkCollection">
          <sequence>
            <element name="totalHits" type="int"></element>
            <element name="offset" type="int"></element>
            <element name="extensionSummary" type="extension:ExtensionSummary"
              minOccurs="0" maxOccurs="unbounded"></element>
          </sequence>
        </extension>
      </complexContent>
    </complexType>
  </element>
    
  <element name="extensionVersions">
    <complexType>
      <complexContent>
        <extension base="extension:LinkCollection">
          <sequence>
            <element name="totalHits" type="int"></element>
            <element name="offset" type="int"></element>
            <element name="extensionVersionSummary" type="extension:ExtensionVersionSummary"
              minOccurs="0" maxOccurs="unbounded"></element>
          </sequence>
        </extension>
      </complexContent>
    </complexType>
  </element>

  <element name="extensionsSearchResult" type="extension:ExtensionsSearchResult">
  </element>
  
  <complexType name="ExtensionRating">
    <sequence>
      <element name="totalVotes" type="int" maxOccurs="1" minOccurs="1"></element>
      <element name="averageVote" type="float" maxOccurs="1" minOccurs="1"></element>
    </sequence>
  </complexType>

  <complexType name="AbstractExtension">
    <complexContent>
      <extension base="extension:ExtensionSummary">
        <sequence>
          <element name="rating" type="extension:ExtensionRating"
            minOccurs="0" maxOccurs="1">
          </element>
          <element name="summary" type="string" minOccurs="0"></element>
          <element name="description" type="string" minOccurs="0"></element>
          <element name="licenses" type="extension:License"
            minOccurs="0" maxOccurs="unbounded">
          </element>
          <element name="website" type="string" minOccurs="0"></element>
          <element name="authors" type="extension:ExtensionAuthor"
            minOccurs="0" maxOccurs="unbounded">
          </element>
          <element name="features" type="string" minOccurs="0"
            maxOccurs="unbounded">
          </element>
          <element name="extensionFeatures" type="extension:ExtensionFeature" minOccurs="0" maxOccurs="unbounded"></element>
          <element name="scm" type="extension:ExtensionScm"
            minOccurs="0" maxOccurs="1">
          </element>
          <element name="issueManagement"
            type="extension:ExtensionIssueManagement" minOccurs="0"
            maxOccurs="1">
          </element>
<<<<<<< HEAD
=======
          <element name="category" type="string" minOccurs="0"
            maxOccurs="1">
          </element>
          <element name="properties" type="extension:Property"
            minOccurs="0" maxOccurs="unbounded">
          </element>
>>>>>>> 8166b7fb
        </sequence>
      </extension>
    </complexContent>
  </complexType>

  <complexType name="License">
    <sequence>
      <element name="name" type="string"></element>
      <element name="content" type="string" minOccurs="0"></element>
    </sequence>
  </complexType>

  <complexType name="ExtensionAuthor">
    <sequence>
      <element name="name" type="string" minOccurs="0"></element>
      <element name="url" type="string" minOccurs="0"></element>
    </sequence>
  </complexType>

  <complexType name="ExtensionsSearchResult">
    <complexContent>
      <extension base="extension:LinkCollection">
        <sequence>
          <element name="totalHits" type="int"></element>
          <element name="offset" type="int"></element>
          <element name="extensions" type="extension:ExtensionVersion"
            minOccurs="0" maxOccurs="unbounded">
          </element>
        </sequence>
      </extension>
    </complexContent>
  </complexType>

  <complexType name="ExtensionScm">
    <sequence>
      <element name="connection"
        type="extension:ExtensionScmConnection" minOccurs="0" maxOccurs="1">
      </element>
      <element name="developerConnection"
        type="extension:ExtensionScmConnection" minOccurs="0" maxOccurs="1">
      </element>
      <element name="url" type="string" minOccurs="0" maxOccurs="1"></element>
    </sequence>
  </complexType>

  <complexType name="ExtensionScmConnection">
    <sequence>
      <element name="system" type="string"></element>
      <element name="path" type="string" minOccurs="0" maxOccurs="1"></element>
    </sequence>
  </complexType>
  
    <complexType name="ExtensionIssueManagement">
      <sequence>
        <element name="system" type="string"></element>
        <element name="url" type="string" minOccurs="0" maxOccurs="1"></element>
      </sequence>
    </complexType>

<<<<<<< HEAD
    <complexType name="ExtensionFeature">
      <sequence>
        <element name="id" type="string" minOccurs="1" maxOccurs="1"></element>
        <element name="version" type="string" minOccurs="0" maxOccurs="1"></element>
=======


    <complexType name="Property">
      <sequence>
        <element name="key" type="string"></element>
        <!-- TODO: add support for any type -->
        <element name="stringValue" type="string"></element>
      </sequence>
    </complexType>

    <complexType name="Repository">
      <sequence>
        <element name="filterable" type="boolean" minOccurs="0"
          maxOccurs="1">
        </element>
        <element name="sortable" type="boolean" minOccurs="0"
          maxOccurs="1">
        </element>
        <element name="version" type="string" minOccurs="1" maxOccurs="1"></element>
      </sequence>
    </complexType>

    <element name="repository" type="extension:Repository"></element>

    <complexType name="ExtensionQuery">
      <sequence>
        <element name="query" type="string" minOccurs="0" maxOccurs="1"></element>
            <element name="offset" type="int" default="0"></element>
            <element name="limit" type="int" default="-1"></element>
            <element name="filters" type="extension:Filter" minOccurs="0" maxOccurs="unbounded"></element>
            <element name="sortClauses" type="extension:SortClause" minOccurs="0" maxOccurs="unbounded"></element>
      </sequence>
    </complexType>

    <element name="extensionQuery" type="extension:ExtensionQuery"></element>

    <complexType name="SortClause">
      <sequence>
        <element name="field" type="string" minOccurs="1"
          maxOccurs="1">
        </element>
        <element name="order" default="ASC" type="extension:ORDER">
        </element>
      </sequence>
    </complexType>

    <complexType name="Filter">
      <sequence>
        <element name="field" type="string" minOccurs="1" maxOccurs="1"></element>
            <element name="valueString" type="string" minOccurs="1" maxOccurs="1"></element>
            <element name="comparison" default="MATCH" type="extension:COMPARISON">
            </element>
      </sequence>
    </complexType>

    <simpleType name="COMPARISON">
      <restriction base="string">
        <enumeration value="EQUAL"/>
        <enumeration value="MATCH"/>
      </restriction>
    </simpleType>

    <simpleType name="ORDER">
      <restriction base="string">
        <enumeration value="DESC"/>
        <enumeration value="ASC"/>
      </restriction>
    </simpleType>

    <complexType name="ExtensionRepository">
      <sequence>
        <element name="id" type="string"></element>
        <element name="uri" type="string" minOccurs="1" maxOccurs="1"></element>
        <element name="type" type="string" minOccurs="1" maxOccurs="1"></element>
>>>>>>> 8166b7fb
      </sequence>
    </complexType>
</schema><|MERGE_RESOLUTION|>--- conflicted
+++ resolved
@@ -164,15 +164,12 @@
             type="extension:ExtensionIssueManagement" minOccurs="0"
             maxOccurs="1">
           </element>
-<<<<<<< HEAD
-=======
           <element name="category" type="string" minOccurs="0"
             maxOccurs="1">
           </element>
           <element name="properties" type="extension:Property"
             minOccurs="0" maxOccurs="unbounded">
           </element>
->>>>>>> 8166b7fb
         </sequence>
       </extension>
     </complexContent>
@@ -232,13 +229,12 @@
       </sequence>
     </complexType>
 
-<<<<<<< HEAD
     <complexType name="ExtensionFeature">
       <sequence>
         <element name="id" type="string" minOccurs="1" maxOccurs="1"></element>
         <element name="version" type="string" minOccurs="0" maxOccurs="1"></element>
-=======
-
+      </sequence>
+    </complexType>
 
     <complexType name="Property">
       <sequence>
@@ -312,7 +308,6 @@
         <element name="id" type="string"></element>
         <element name="uri" type="string" minOccurs="1" maxOccurs="1"></element>
         <element name="type" type="string" minOccurs="1" maxOccurs="1"></element>
->>>>>>> 8166b7fb
       </sequence>
     </complexType>
 </schema>