/*
 * See the NOTICE file distributed with this work for additional
 * information regarding copyright ownership.
 *
 * This is free software; you can redistribute it and/or modify it
 * under the terms of the GNU Lesser General Public License as
 * published by the Free Software Foundation; either version 2.1 of
 * the License, or (at your option) any later version.
 *
 * This software is distributed in the hope that it will be useful,
 * but WITHOUT ANY WARRANTY; without even the implied warranty of
 * MERCHANTABILITY or FITNESS FOR A PARTICULAR PURPOSE. See the GNU
 * Lesser General Public License for more details.
 *
 * You should have received a copy of the GNU Lesser General Public
 * License along with this software; if not, write to the Free
 * Software Foundation, Inc., 51 Franklin St, Fifth Floor, Boston, MA
 * 02110-1301 USA, or see the FSF site: http://www.fsf.org.
 */
package org.xwiki.extension.repository.xwiki.internal;

import java.io.IOException;
import java.io.StringReader;
import java.net.MalformedURLException;
import java.net.URI;
import java.net.URISyntaxException;
import java.net.URL;
import java.util.List;

import org.apache.commons.io.IOUtils;
import org.xwiki.extension.AbstractRatingExtension;
import org.xwiki.extension.DefaultExtensionAuthor;
import org.xwiki.extension.DefaultExtensionIssueManagement;
import org.xwiki.extension.DefaultExtensionScm;
import org.xwiki.extension.DefaultExtensionScmConnection;
import org.xwiki.extension.ExtensionId;
import org.xwiki.extension.ExtensionLicense;
import org.xwiki.extension.ExtensionLicenseManager;
import org.xwiki.extension.rating.DefaultExtensionRating;
import org.xwiki.extension.rating.RatingExtension;
import org.xwiki.extension.repository.DefaultExtensionRepositoryDescriptor;
import org.xwiki.extension.repository.xwiki.model.jaxb.ExtensionAuthor;
import org.xwiki.extension.repository.xwiki.model.jaxb.ExtensionDependency;
import org.xwiki.extension.repository.xwiki.model.jaxb.ExtensionFeature;
import org.xwiki.extension.repository.xwiki.model.jaxb.ExtensionIssueManagement;
import org.xwiki.extension.repository.xwiki.model.jaxb.ExtensionRating;
import org.xwiki.extension.repository.xwiki.model.jaxb.ExtensionRepository;
import org.xwiki.extension.repository.xwiki.model.jaxb.ExtensionScm;
import org.xwiki.extension.repository.xwiki.model.jaxb.ExtensionScmConnection;
import org.xwiki.extension.repository.xwiki.model.jaxb.ExtensionVersion;
import org.xwiki.extension.repository.xwiki.model.jaxb.License;
import org.xwiki.extension.repository.xwiki.model.jaxb.Property;

/**
 * XWiki Repository implementation of {@link org.xwiki.extension.Extension}.
 *
 * @version $Id$
 * @since 4.0M1
 */
public class XWikiExtension extends AbstractRatingExtension implements RatingExtension
{
    public XWikiExtension(XWikiExtensionRepository repository, ExtensionVersion restExtension,
        ExtensionLicenseManager licenseManager)
    {
        super(repository, new ExtensionId(restExtension.getId(), restExtension.getVersion()), restExtension.getType());

        setName(restExtension.getName());
        setSummary(restExtension.getSummary());
        setDescription(restExtension.getDescription());
        setWebsite(restExtension.getWebsite());

<<<<<<< HEAD
        // Features
        for (ExtensionFeature feature : extension.getExtensionFeatures()) {
            addExtensionFeature(new org.xwiki.extension.ExtensionFeature(feature.getId(), new DefaultVersionConstraint(
                feature.getVersion())));
        }
=======
        setFeatures(restExtension.getFeatures());
>>>>>>> 8166b7fb

        // Rating
        ExtensionRating restRating = restExtension.getRating();
        if (restRating != null) {
            setRating(new DefaultExtensionRating(restRating.getTotalVotes(), restRating.getAverageVote(),
                getRepository()));
        }

        // Authors
        for (ExtensionAuthor restAuthor : restExtension.getAuthors()) {
            URL url;
            try {
                url = new URL(restAuthor.getUrl());
            } catch (MalformedURLException e) {
                url = null;
            }

            addAuthor(new DefaultExtensionAuthor(restAuthor.getName(), url));
        }

        // License

        for (License restLicense : restExtension.getLicenses()) {
            if (restLicense.getName() != null) {
                ExtensionLicense extensionLicense = licenseManager.getLicense(restLicense.getName());
                if (extensionLicense != null) {
                    addLicense(extensionLicense);
                } else {
                    List<String> content = null;
                    if (restLicense.getContent() != null) {
                        try {
                            content = IOUtils.readLines(new StringReader(restLicense.getContent()));
                        } catch (IOException e) {
                            // That should never happen
                        }
                    }

                    addLicense(new ExtensionLicense(restLicense.getName(), content));
                }
            }
        }

        // Scm

        ExtensionScm restSCM = restExtension.getScm();
        if (restSCM != null) {
            DefaultExtensionScmConnection connection = toDefaultExtensionScmConnection(restSCM.getConnection());
            DefaultExtensionScmConnection developerConnection =
                toDefaultExtensionScmConnection(restSCM.getDeveloperConnection());

            setScm(new DefaultExtensionScm(restSCM.getUrl(), connection, developerConnection));
        }

        // Issue management

        ExtensionIssueManagement restIssueManagement = restExtension.getIssueManagement();
        if (restIssueManagement != null) {
            setIssueManagement(new DefaultExtensionIssueManagement(restIssueManagement.getSystem(),
                restIssueManagement.getUrl()));
        }

        // Category
        setCategory(restExtension.getCategory());

        // Properties
        for (Property restProperty : restExtension.getProperties()) {
            putProperty(restProperty.getKey(), restProperty.getStringValue());
        }

        // Make sure the dependency will be resolved in the extension repository first
        if (repository != null) {
            addRepository(repository.getDescriptor());
        }

        // Repositories
        for (ExtensionRepository restRepository : restExtension.getRepositories()) {
            try {
                addRepository(toDefaultExtensionRepositoryDescriptor(restRepository));
            } catch (URISyntaxException e) {
                // TODO: Log something ?
            }
        }

        // Dependencies

        for (ExtensionDependency dependency : restExtension.getDependencies()) {
            addDependency(new XWikiExtensionDependency(dependency, repository != null ? repository.getDescriptor()
                : null));
        }

        // File

        setFile(new XWikiExtensionFile(repository, getId()));
    }

    protected static DefaultExtensionScmConnection toDefaultExtensionScmConnection(ExtensionScmConnection connection)
    {
        if (connection != null) {
            return new DefaultExtensionScmConnection(connection.getSystem(), connection.getPath());
        } else {
            return null;
        }
    }

    protected static DefaultExtensionRepositoryDescriptor toDefaultExtensionRepositoryDescriptor(
        ExtensionRepository restRepository) throws URISyntaxException
    {
        return new DefaultExtensionRepositoryDescriptor(restRepository.getId(), restRepository.getType(), new URI(
            restRepository.getUri()));
    }

    @Override
    public XWikiExtensionRepository getRepository()
    {
        return (XWikiExtensionRepository) super.getRepository();
    }
}<|MERGE_RESOLUTION|>--- conflicted
+++ resolved
@@ -69,15 +69,11 @@
         setDescription(restExtension.getDescription());
         setWebsite(restExtension.getWebsite());
 
-<<<<<<< HEAD
         // Features
         for (ExtensionFeature feature : extension.getExtensionFeatures()) {
             addExtensionFeature(new org.xwiki.extension.ExtensionFeature(feature.getId(), new DefaultVersionConstraint(
                 feature.getVersion())));
         }
-=======
-        setFeatures(restExtension.getFeatures());
->>>>>>> 8166b7fb
 
         // Rating
         ExtensionRating restRating = restExtension.getRating();
