--- conflicted
+++ resolved
@@ -1502,9 +1502,6 @@
           <groupId>org.apache.maven.plugins</groupId>
           <artifactId>maven-failsafe-plugin</artifactId>
           <!-- Lock down plugin version for build reproducibility -->
-<<<<<<< HEAD
-          <version>2.20.1</version>
-=======
           <version>${surefire.version}</version>
           <configuration>
             <!-- By default we want to make sure we only run AllITs since that runs all the tests, and
@@ -1549,7 +1546,6 @@
               </goals>
             </execution>
           </executions>
->>>>>>> 46f78e2b
         </plugin>
         <plugin>
           <groupId>org.apache.maven.plugins</groupId>
